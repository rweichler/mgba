--- conflicted
+++ resolved
@@ -187,17 +187,10 @@
 		mSDLSetScreensaverSuspendable(&renderer->events, renderer->core->opts.suspendScreensaver);
 		mSDLSuspendScreensaver(&renderer->events);
 #endif
-<<<<<<< HEAD
-		if (GBAThreadStart(&context)) {
-			renderer.runloop(&context, &renderer);
-			GBASDLPauseAudio(&renderer.audio);
-			GBAThreadJoin(&context);
-=======
 		if (mCoreThreadStart(&thread)) {
 			renderer->runloop(renderer, &thread);
 			mSDLPauseAudio(&renderer->audio);
 			mCoreThreadJoin(&thread);
->>>>>>> b8f26ebe
 		} else {
 			didFail = true;
 			printf("Could not run game. Are you sure the file exists and is a compatible game?\n");

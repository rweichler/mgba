--- conflicted
+++ resolved
@@ -147,12 +147,9 @@
 	QAction* addHiddenAction(QMenu* menu, QAction* action, const QString& name);
 
 	void updateTitle(float fps = -1);
-<<<<<<< HEAD
-=======
 
 	QString getFilters() const;
 	QString getFiltersArchive() const;
->>>>>>> b8f26ebe
 
 	GameController* m_controller;
 	Display* m_display;

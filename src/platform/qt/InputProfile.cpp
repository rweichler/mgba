--- conflicted
+++ resolved
@@ -68,11 +68,7 @@
 	},
 	{
 		"Xbox 360 Wired Controller", // OS X
-<<<<<<< HEAD
-		(int[GBA_KEY_MAX]) {
-=======
-		{
->>>>>>> b8f26ebe
+		{
 		/*keyA      */  1,
 		/*keyB      */  0,
 		/*keySelect */  9,
@@ -99,11 +95,7 @@
 	},
 	{
 		"(Sony Computer Entertainment )?Wireless Controller", // The DualShock 4 device ID is cut off on Windows
-<<<<<<< HEAD
-		(int[GBA_KEY_MAX]) {
-=======
-		{
->>>>>>> b8f26ebe
+		{
 		/*keyA      */  1,
 		/*keyB      */  2,
 		/*keySelect */  8,
@@ -115,20 +107,11 @@
 		/*keyR      */  5,
 		/*keyL      */  4
 		},
-<<<<<<< HEAD
-		(ShortcutButton[]) {
-			{"loadState", 0},
-			{"saveState", 3},
-			{"holdFastForward", 7},
-			{"holdRewind", 6},
-			{}
-=======
 		{
 		/*loadState       */ 0,
 		/*saveState       */ 3,
 		/*holdFastForward */ 7,
 		/*holdRewind      */ 6,
->>>>>>> b8f26ebe
 		},
 	},
 	{

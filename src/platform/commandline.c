--- conflicted
+++ resolved
@@ -54,11 +54,7 @@
 bool parseArguments(struct GBAArguments* opts, struct GBAConfig* config, int argc, char* const* argv, struct SubParser* subparser) {
 	int ch;
 	char options[64] =
-<<<<<<< HEAD
-		"b:Dl:p:s:m:M:"
-=======
-		"b:c:Dl:p:s:"
->>>>>>> 1ff9968a
+		"b:c:Dl:p:s:m:M:"
 #ifdef USE_CLI_DEBUGGER
 		"d"
 #endif

/* Copyright (c) 2013-2014 Jeffrey Pfau
 *
 * This Source Code Form is subject to the terms of the Mozilla Public
 * License, v. 2.0. If a copy of the MPL was not distributed with this
 * file, You can obtain one at http://mozilla.org/MPL/2.0/. */
#ifndef COMMON_H
#define COMMON_H

#ifndef PSP2
#include <ctype.h>
#endif
#include <fcntl.h>
#include <inttypes.h>
#include <limits.h>
#include <math.h>
#include <stdarg.h>
#include <stdbool.h>
#include <stddef.h>
#include <stdint.h>
#include <stdio.h>
#include <stdlib.h>
#include <string.h>

#include "version.h"

#ifdef _MSC_VER
#include <sys/types.h>
typedef intptr_t ssize_t;
#define inline __inline
#define restrict __restrict
#define strcasecmp _stricmp
#define strncasecmp _strnicmp
#define ftruncate _chsize
<<<<<<< HEAD
#elif defined(__wii__)
typedef intptr_t ssize_t;
=======
#define snprintf _snprintf
>>>>>>> 61ddffbc
#else
#include <strings.h>
#include <unistd.h>
#endif

#ifndef SSIZE_MAX
#define SSIZE_MAX ((ssize_t) (SIZE_MAX >> 1))
#endif

#define UNUSED(V) (void)(V)

#ifndef M_PI
#define M_PI 3.141592654f
#endif

#if defined(__PPC__) || defined(__POWERPC__)
#define LOAD_32LE(DEST, ADDR, ARR) { \
	uint32_t _addr = (ADDR); \
	void* _ptr = (ARR); \
	__asm__("lwbrx %0, %1, %2" : "=r"(DEST) : "b"(_ptr), "r"(_addr)); \
}

#define LOAD_16LE(DEST, ADDR, ARR) { \
	uint32_t _addr = (ADDR); \
	void* _ptr = (ARR); \
	__asm__("lhbrx %0, %1, %2" : "=r"(DEST) : "b"(_ptr), "r"(_addr)); \
}

#define STORE_32LE(SRC, ADDR, ARR) { \
	uint32_t _addr = (ADDR); \
	void* _ptr = (ARR); \
	__asm__("stwbrx %0, %1, %2" : : "r"(SRC), "b"(_ptr), "r"(_addr)); \
}

#define STORE_16LE(SRC, ADDR, ARR) { \
	uint32_t _addr = (ADDR); \
	void* _ptr = (ARR); \
	__asm__("sthbrx %0, %1, %2" : : "r"(SRC), "b"(_ptr), "r"(_addr)); \
}
#else
#define LOAD_32LE(DEST, ADDR, ARR) DEST = ((uint32_t*) ARR)[(ADDR) >> 2]
#define LOAD_16LE(DEST, ADDR, ARR) DEST = ((uint16_t*) ARR)[(ADDR) >> 1]
#define STORE_32LE(SRC, ADDR, ARR) ((uint32_t*) ARR)[(ADDR) >> 2] = SRC
#define STORE_16LE(SRC, ADDR, ARR) ((uint16_t*) ARR)[(ADDR) >> 1] = SRC
#endif

#define MAKE_MASK(START, END) (((1 << ((END) - (START))) - 1) << (START))
#define CHECK_BITS(SRC, START, END) ((SRC) & MAKE_MASK(START, END))
#define EXT_BITS(SRC, START, END) (((SRC) >> (START)) & ((1 << ((END) - (START))) - 1))
#define INS_BITS(SRC, START, END, BITS) (CLEAR_BITS(SRC, START, END) | (((BITS) << (START)) & MAKE_MASK(START, END)))
#define CLEAR_BITS(SRC, START, END) ((SRC) & ~MAKE_MASK(START, END))
#define FILL_BITS(SRC, START, END) ((SRC) | MAKE_MASK(START, END))

#ifdef _MSC_VER
#define ATTRIBUTE_UNUSED
#define ATTRIBUTE_FORMAT(X, Y, Z)
#else
#define ATTRIBUTE_UNUSED __attribute__((unused))
#define ATTRIBUTE_FORMAT(X, Y, Z) __attribute__((format(X, Y, Z)))
#endif

#define DECL_BITFIELD(NAME, TYPE) typedef TYPE NAME

#define DECL_BITS(TYPE, FIELD, START, SIZE) \
	ATTRIBUTE_UNUSED static inline TYPE TYPE ## Is ## FIELD (TYPE src) { \
		return CHECK_BITS(src, (START), (START) + (SIZE)); \
	} \
	ATTRIBUTE_UNUSED static inline TYPE TYPE ## Get ## FIELD (TYPE src) { \
		return EXT_BITS(src, (START), (START) + (SIZE)); \
	} \
	ATTRIBUTE_UNUSED static inline TYPE TYPE ## Clear ## FIELD (TYPE src) { \
		return CLEAR_BITS(src, (START), (START) + (SIZE)); \
	} \
	ATTRIBUTE_UNUSED static inline TYPE TYPE ## Fill ## FIELD (TYPE src) { \
		return FILL_BITS(src, (START), (START) + (SIZE)); \
	} \
	ATTRIBUTE_UNUSED static inline TYPE TYPE ## Set ## FIELD (TYPE src, TYPE bits) { \
		return INS_BITS(src, (START), (START) + (SIZE), bits); \
	}

#define DECL_BIT(TYPE, FIELD, BIT) DECL_BITS(TYPE, FIELD, BIT, 1)

#ifndef _MSC_VER
#define LIKELY(X) __builtin_expect(!!(X), 1)
#define UNLIKELY(X) __builtin_expect(!!(X), 0)
#else
#define LIKELY(X) (!!(X))
#define UNLIKELY(X) (!!(X))
#endif

#define ROR(I, ROTATE) ((((uint32_t) (I)) >> ROTATE) | ((uint32_t) (I) << ((-ROTATE) & 31)))

#endif<|MERGE_RESOLUTION|>--- conflicted
+++ resolved
@@ -31,12 +31,9 @@
 #define strcasecmp _stricmp
 #define strncasecmp _strnicmp
 #define ftruncate _chsize
-<<<<<<< HEAD
+#define snprintf _snprintf
 #elif defined(__wii__)
 typedef intptr_t ssize_t;
-=======
-#define snprintf _snprintf
->>>>>>> 61ddffbc
 #else
 #include <strings.h>
 #include <unistd.h>

/* Copyright (c) 2013-2014 Jeffrey Pfau
 *
 * This Source Code Form is subject to the terms of the Mozilla Public
 * License, v. 2.0. If a copy of the MPL was not distributed with this
 * file, You can obtain one at http://mozilla.org/MPL/2.0/. */
#include "gba.h"

#include "gba-bios.h"
#include "gba-io.h"
#include "gba-rr.h"
#include "gba-serialize.h"
#include "gba-sio.h"
#include "gba-thread.h"

#include "isa-inlines.h"

#include "util/crc32.h"
#include "util/memory.h"
#include "util/patch.h"
#include "util/vfs.h"

const uint32_t GBA_ARM7TDMI_FREQUENCY = 0x1000000;
const uint32_t GBA_COMPONENT_MAGIC = 0x1000000;

static const size_t GBA_ROM_MAGIC_OFFSET = 3;
static const uint8_t GBA_ROM_MAGIC[] = { 0xEA };

static void GBAInit(struct ARMCore* cpu, struct ARMComponent* component);
static void GBAInterruptHandlerInit(struct ARMInterruptHandler* irqh);
static void GBAProcessEvents(struct ARMCore* cpu);
static int32_t GBATimersProcessEvents(struct GBA* gba, int32_t cycles);
static void GBAHitStub(struct ARMCore* cpu, uint32_t opcode);
static void GBAIllegal(struct ARMCore* cpu, uint32_t opcode);

void GBACreate(struct GBA* gba) {
	gba->d.id = GBA_COMPONENT_MAGIC;
	gba->d.init = GBAInit;
	gba->d.deinit = 0;
}

static void GBAInit(struct ARMCore* cpu, struct ARMComponent* component) {
	struct GBA* gba = (struct GBA*) component;
	gba->cpu = cpu;
	gba->debugger = 0;

	GBAInterruptHandlerInit(&cpu->irqh);
	GBAMemoryInit(gba);
	GBASavedataInit(&gba->memory.savedata, 0);

	gba->video.p = gba;
	GBAVideoInit(&gba->video);

	gba->audio.p = gba;
	GBAAudioInit(&gba->audio, GBA_AUDIO_SAMPLES);

	GBAIOInit(gba);

	gba->sio.p = gba;
	GBASIOInit(&gba->sio);

	gba->timersEnabled = 0;
	memset(gba->timers, 0, sizeof(gba->timers));

	gba->springIRQ = 0;
	gba->keySource = 0;
	gba->rotationSource = 0;
	gba->luminanceSource = 0;
	gba->rtcSource = 0;
	gba->rumble = 0;
	gba->rr = 0;

	gba->romVf = 0;
	gba->biosVf = 0;

	gba->logLevel = GBA_LOG_INFO | GBA_LOG_WARN | GBA_LOG_ERROR | GBA_LOG_FATAL;

	gba->biosChecksum = GBAChecksum(gba->memory.bios, SIZE_BIOS);

<<<<<<< HEAD
	gba->idleOptimization = IDLE_LOOP_REMOVE;
	gba->idleLoop = -1;
	gba->lastJump = 0;
	gba->idleDetectionStep = 0;
	gba->idleDetectionFailures = 0;
=======
	gba->busyLoop = -1;
	gba->performingDMA = false;
>>>>>>> e85e8968
}

void GBADestroy(struct GBA* gba) {
	if (gba->pristineRom == gba->memory.rom) {
		gba->memory.rom = 0;
	}

	if (gba->romVf) {
		gba->romVf->unmap(gba->romVf, gba->pristineRom, gba->pristineRomSize);
	}

	if (gba->biosVf) {
		gba->biosVf->unmap(gba->biosVf, gba->memory.bios, SIZE_BIOS);
	}

	GBAMemoryDeinit(gba);
	GBAVideoDeinit(&gba->video);
	GBAAudioDeinit(&gba->audio);
	GBARRContextDestroy(gba);
}

void GBAInterruptHandlerInit(struct ARMInterruptHandler* irqh) {
	irqh->reset = GBAReset;
	irqh->processEvents = GBAProcessEvents;
	irqh->swi16 = GBASwi16;
	irqh->swi32 = GBASwi32;
	irqh->hitIllegal = GBAIllegal;
	irqh->readCPSR = GBATestIRQ;
	irqh->hitStub = GBAHitStub;
}

void GBAReset(struct ARMCore* cpu) {
	ARMSetPrivilegeMode(cpu, MODE_IRQ);
	cpu->gprs[ARM_SP] = SP_BASE_IRQ;
	ARMSetPrivilegeMode(cpu, MODE_SUPERVISOR);
	cpu->gprs[ARM_SP] = SP_BASE_SUPERVISOR;
	ARMSetPrivilegeMode(cpu, MODE_SYSTEM);
	cpu->gprs[ARM_SP] = SP_BASE_SYSTEM;

	struct GBA* gba = (struct GBA*) cpu->master;
	if (!GBARRIsPlaying(gba->rr) && !GBARRIsRecording(gba->rr)) {
		GBASavedataUnmask(&gba->memory.savedata);
	}
	GBAMemoryReset(gba);
	GBAVideoReset(&gba->video);
	GBAAudioReset(&gba->audio);
	GBAIOInit(gba);

	GBASIODeinit(&gba->sio);
	GBASIOInit(&gba->sio);

	gba->timersEnabled = 0;
	memset(gba->timers, 0, sizeof(gba->timers));
}

void GBASkipBIOS(struct ARMCore* cpu) {
	if (cpu->gprs[ARM_PC] == BASE_RESET + WORD_SIZE_ARM) {
		cpu->gprs[ARM_PC] = BASE_CART0;
		int currentCycles = 0;
		ARM_WRITE_PC;
	}
}

static void GBAProcessEvents(struct ARMCore* cpu) {
	do {
		struct GBA* gba = (struct GBA*) cpu->master;
		int32_t cycles = cpu->nextEvent;
		int32_t nextEvent = INT_MAX;
		int32_t testEvent;

		gba->bus = cpu->prefetch[1];
		if (cpu->executionMode == MODE_THUMB) {
			gba->bus |= cpu->prefetch[1] << 16;
		}

		if (gba->springIRQ) {
			ARMRaiseIRQ(cpu);
			gba->springIRQ = 0;
		}

		testEvent = GBAVideoProcessEvents(&gba->video, cycles);
		if (testEvent < nextEvent) {
			nextEvent = testEvent;
		}

		testEvent = GBAAudioProcessEvents(&gba->audio, cycles);
		if (testEvent < nextEvent) {
			nextEvent = testEvent;
		}

		testEvent = GBATimersProcessEvents(gba, cycles);
		if (testEvent < nextEvent) {
			nextEvent = testEvent;
		}

		testEvent = GBAMemoryRunDMAs(gba, cycles);
		if (testEvent < nextEvent) {
			nextEvent = testEvent;
		}

		testEvent = GBASIOProcessEvents(&gba->sio, cycles);
		if (testEvent < nextEvent) {
			nextEvent = testEvent;
		}

		cpu->cycles -= cycles;
		cpu->nextEvent = nextEvent;

		if (cpu->halted) {
			cpu->cycles = cpu->nextEvent;
		}
	} while (cpu->cycles >= cpu->nextEvent);
}

static int32_t GBATimersProcessEvents(struct GBA* gba, int32_t cycles) {
	int32_t nextEvent = INT_MAX;
	if (gba->timersEnabled) {
		struct GBATimer* timer;
		struct GBATimer* nextTimer;

		timer = &gba->timers[0];
		if (timer->enable) {
			timer->nextEvent -= cycles;
			timer->lastEvent -= cycles;
			if (timer->nextEvent <= 0) {
				timer->lastEvent = timer->nextEvent;
				timer->nextEvent += timer->overflowInterval;
				gba->memory.io[REG_TM0CNT_LO >> 1] = timer->reload;
				timer->oldReload = timer->reload;

				if (timer->doIrq) {
					GBARaiseIRQ(gba, IRQ_TIMER0);
				}

				if (gba->audio.enable) {
					if ((gba->audio.chALeft || gba->audio.chARight) && gba->audio.chATimer == 0) {
						GBAAudioSampleFIFO(&gba->audio, 0, timer->lastEvent);
					}

					if ((gba->audio.chBLeft || gba->audio.chBRight) && gba->audio.chBTimer == 0) {
						GBAAudioSampleFIFO(&gba->audio, 1, timer->lastEvent);
					}
				}

				nextTimer = &gba->timers[1];
				if (nextTimer->countUp) {
					++gba->memory.io[REG_TM1CNT_LO >> 1];
					if (!gba->memory.io[REG_TM1CNT_LO >> 1]) {
						nextTimer->nextEvent = 0;
					}
				}
			}
			nextEvent = timer->nextEvent;
		}

		timer = &gba->timers[1];
		if (timer->enable) {
			timer->nextEvent -= cycles;
			timer->lastEvent -= cycles;
			if (timer->nextEvent <= 0) {
				timer->lastEvent = timer->nextEvent;
				timer->nextEvent += timer->overflowInterval;
				gba->memory.io[REG_TM1CNT_LO >> 1] = timer->reload;
				timer->oldReload = timer->reload;

				if (timer->doIrq) {
					GBARaiseIRQ(gba, IRQ_TIMER1);
				}

				if (gba->audio.enable) {
					if ((gba->audio.chALeft || gba->audio.chARight) && gba->audio.chATimer == 1) {
						GBAAudioSampleFIFO(&gba->audio, 0, timer->lastEvent);
					}

					if ((gba->audio.chBLeft || gba->audio.chBRight) && gba->audio.chBTimer == 1) {
						GBAAudioSampleFIFO(&gba->audio, 1, timer->lastEvent);
					}
				}

				if (timer->countUp) {
					timer->nextEvent = INT_MAX;
				}

				nextTimer = &gba->timers[2];
				if (nextTimer->countUp) {
					++gba->memory.io[REG_TM2CNT_LO >> 1];
					if (!gba->memory.io[REG_TM2CNT_LO >> 1]) {
						nextTimer->nextEvent = 0;
					}
				}
			}
			if (timer->nextEvent < nextEvent) {
				nextEvent = timer->nextEvent;
			}
		}

		timer = &gba->timers[2];
		if (timer->enable) {
			timer->nextEvent -= cycles;
			timer->lastEvent -= cycles;
			if (timer->nextEvent <= 0) {
				timer->lastEvent = timer->nextEvent;
				timer->nextEvent += timer->overflowInterval;
				gba->memory.io[REG_TM2CNT_LO >> 1] = timer->reload;
				timer->oldReload = timer->reload;

				if (timer->doIrq) {
					GBARaiseIRQ(gba, IRQ_TIMER2);
				}

				if (timer->countUp) {
					timer->nextEvent = INT_MAX;
				}

				nextTimer = &gba->timers[3];
				if (nextTimer->countUp) {
					++gba->memory.io[REG_TM3CNT_LO >> 1];
					if (!gba->memory.io[REG_TM3CNT_LO >> 1]) {
						nextTimer->nextEvent = 0;
					}
				}
			}
			if (timer->nextEvent < nextEvent) {
				nextEvent = timer->nextEvent;
			}
		}

		timer = &gba->timers[3];
		if (timer->enable) {
			timer->nextEvent -= cycles;
			timer->lastEvent -= cycles;
			if (timer->nextEvent <= 0) {
				timer->lastEvent = timer->nextEvent;
				timer->nextEvent += timer->overflowInterval;
				gba->memory.io[REG_TM3CNT_LO >> 1] = timer->reload;
				timer->oldReload = timer->reload;

				if (timer->doIrq) {
					GBARaiseIRQ(gba, IRQ_TIMER3);
				}

				if (timer->countUp) {
					timer->nextEvent = INT_MAX;
				}
			}
			if (timer->nextEvent < nextEvent) {
				nextEvent = timer->nextEvent;
			}
		}
	}
	return nextEvent;
}

void GBAAttachDebugger(struct GBA* gba, struct ARMDebugger* debugger) {
	gba->debugger = debugger;
	gba->cpu->components[GBA_COMPONENT_DEBUGGER] = &debugger->d;
	ARMHotplugAttach(gba->cpu, GBA_COMPONENT_DEBUGGER);
}

void GBADetachDebugger(struct GBA* gba) {
	gba->debugger = 0;
	ARMHotplugDetach(gba->cpu, GBA_COMPONENT_DEBUGGER);
	gba->cpu->components[GBA_COMPONENT_DEBUGGER] = 0;
}

void GBALoadROM(struct GBA* gba, struct VFile* vf, struct VFile* sav, const char* fname) {
	gba->romVf = vf;
	gba->pristineRomSize = vf->size(vf);
	vf->seek(vf, 0, SEEK_SET);
	if (gba->pristineRomSize > SIZE_CART0) {
		gba->pristineRomSize = SIZE_CART0;
	}
	gba->pristineRom = vf->map(vf, gba->pristineRomSize, MAP_READ);
	if (!gba->pristineRom) {
		GBALog(gba, GBA_LOG_WARN, "Couldn't map ROM");
		return;
	}
	gba->memory.rom = gba->pristineRom;
	gba->activeFile = fname;
	gba->memory.romSize = gba->pristineRomSize;
	gba->romCrc32 = doCrc32(gba->memory.rom, gba->memory.romSize);
	GBASavedataInit(&gba->memory.savedata, sav);
	GBAGPIOInit(&gba->memory.gpio, &((uint16_t*) gba->memory.rom)[GPIO_REG_DATA >> 1]);
	// TODO: error check
}

void GBALoadBIOS(struct GBA* gba, struct VFile* vf) {
	gba->biosVf = vf;
	uint32_t* bios = vf->map(vf, SIZE_BIOS, MAP_READ);
	if (!bios) {
		GBALog(gba, GBA_LOG_WARN, "Couldn't map BIOS");
		return;
	}
	gba->memory.bios = bios;
	gba->memory.fullBios = 1;
	uint32_t checksum = GBAChecksum(gba->memory.bios, SIZE_BIOS);
	GBALog(gba, GBA_LOG_DEBUG, "BIOS Checksum: 0x%X", checksum);
	if (checksum == GBA_BIOS_CHECKSUM) {
		GBALog(gba, GBA_LOG_INFO, "Official GBA BIOS detected");
	} else if (checksum == GBA_DS_BIOS_CHECKSUM) {
		GBALog(gba, GBA_LOG_INFO, "Official GBA (DS) BIOS detected");
	} else {
		GBALog(gba, GBA_LOG_WARN, "BIOS checksum incorrect");
	}
	gba->biosChecksum = checksum;
	if (gba->memory.activeRegion == REGION_BIOS) {
		gba->cpu->memory.activeRegion = gba->memory.bios;
	}
	// TODO: error check
}

void GBAApplyPatch(struct GBA* gba, struct Patch* patch) {
	size_t patchedSize = patch->outputSize(patch, gba->memory.romSize);
	if (!patchedSize) {
		return;
	}
	gba->memory.rom = anonymousMemoryMap(patchedSize);
	if (!patch->applyPatch(patch, gba->pristineRom, gba->pristineRomSize, gba->memory.rom, patchedSize)) {
		mappedMemoryFree(gba->memory.rom, patchedSize);
		gba->memory.rom = gba->pristineRom;
		return;
	}
	gba->memory.romSize = patchedSize;
	gba->romCrc32 = doCrc32(gba->memory.rom, gba->memory.romSize);
}

void GBATimerUpdateRegister(struct GBA* gba, int timer) {
	struct GBATimer* currentTimer = &gba->timers[timer];
	if (currentTimer->enable && !currentTimer->countUp) {
		gba->memory.io[(REG_TM0CNT_LO + (timer << 2)) >> 1] = currentTimer->oldReload + ((gba->cpu->cycles - currentTimer->lastEvent) >> currentTimer->prescaleBits);
	}
}

void GBATimerWriteTMCNT_LO(struct GBA* gba, int timer, uint16_t reload) {
	gba->timers[timer].reload = reload;
}

void GBATimerWriteTMCNT_HI(struct GBA* gba, int timer, uint16_t control) {
	struct GBATimer* currentTimer = &gba->timers[timer];
	GBATimerUpdateRegister(gba, timer);

	int oldPrescale = currentTimer->prescaleBits;
	switch (control & 0x0003) {
	case 0x0000:
		currentTimer->prescaleBits = 0;
		break;
	case 0x0001:
		currentTimer->prescaleBits = 6;
		break;
	case 0x0002:
		currentTimer->prescaleBits = 8;
		break;
	case 0x0003:
		currentTimer->prescaleBits = 10;
		break;
	}
	currentTimer->countUp = !!(control & 0x0004);
	currentTimer->doIrq = !!(control & 0x0040);
	currentTimer->overflowInterval = (0x10000 - currentTimer->reload) << currentTimer->prescaleBits;
	int wasEnabled = currentTimer->enable;
	currentTimer->enable = !!(control & 0x0080);
	if (!wasEnabled && currentTimer->enable) {
		if (!currentTimer->countUp) {
			currentTimer->nextEvent = gba->cpu->cycles + currentTimer->overflowInterval;
		} else {
			currentTimer->nextEvent = INT_MAX;
		}
		gba->memory.io[(REG_TM0CNT_LO + (timer << 2)) >> 1] = currentTimer->reload;
		currentTimer->oldReload = currentTimer->reload;
		currentTimer->lastEvent = 0;
		gba->timersEnabled |= 1 << timer;
	} else if (wasEnabled && !currentTimer->enable) {
		if (!currentTimer->countUp) {
			gba->memory.io[(REG_TM0CNT_LO + (timer << 2)) >> 1] = currentTimer->oldReload + ((gba->cpu->cycles - currentTimer->lastEvent) >> oldPrescale);
		}
		gba->timersEnabled &= ~(1 << timer);
	} else if (currentTimer->prescaleBits != oldPrescale && !currentTimer->countUp) {
		// FIXME: this might be before present
		currentTimer->nextEvent = currentTimer->lastEvent + currentTimer->overflowInterval;
	}

	if (currentTimer->nextEvent < gba->cpu->nextEvent) {
		gba->cpu->nextEvent = currentTimer->nextEvent;
	}
};

void GBAWriteIE(struct GBA* gba, uint16_t value) {
	if (value & (1 << IRQ_KEYPAD)) {
		GBALog(gba, GBA_LOG_STUB, "Keypad interrupts not implemented");
	}

	if (value & (1 << IRQ_GAMEPAK)) {
		GBALog(gba, GBA_LOG_STUB, "Gamepak interrupts not implemented");
	}

	if (gba->memory.io[REG_IME >> 1] && value & gba->memory.io[REG_IF >> 1]) {
		ARMRaiseIRQ(gba->cpu);
	}
}

void GBAWriteIME(struct GBA* gba, uint16_t value) {
	if (value && gba->memory.io[REG_IE >> 1] & gba->memory.io[REG_IF >> 1]) {
		ARMRaiseIRQ(gba->cpu);
	}
}

void GBARaiseIRQ(struct GBA* gba, enum GBAIRQ irq) {
	gba->memory.io[REG_IF >> 1] |= 1 << irq;
	gba->cpu->halted = 0;

	if (gba->memory.io[REG_IME >> 1] && (gba->memory.io[REG_IE >> 1] & 1 << irq)) {
		ARMRaiseIRQ(gba->cpu);
	}
}

void GBATestIRQ(struct ARMCore* cpu) {
	struct GBA* gba = (struct GBA*) cpu->master;
	if (gba->memory.io[REG_IME >> 1] && gba->memory.io[REG_IE >> 1] & gba->memory.io[REG_IF >> 1]) {
		gba->springIRQ = 1;
		gba->cpu->nextEvent = 0;
	}
}

void GBAHalt(struct GBA* gba) {
	gba->cpu->nextEvent = 0;
	gba->cpu->halted = 1;
}

static void _GBAVLog(struct GBA* gba, enum GBALogLevel level, const char* format, va_list args) {
	struct GBAThread* threadContext = GBAThreadGetContext();
	enum GBALogLevel logLevel = -1;

	if (gba) {
		logLevel = gba->logLevel;
	}

	if (threadContext) {
		logLevel = threadContext->logLevel;
		gba = threadContext->gba;
	}

	if (!(level & logLevel) && level != GBA_LOG_FATAL) {
		return;
	}

	if (level == GBA_LOG_FATAL && gba) {
		gba->cpu->nextEvent = 0;
	}

	if (threadContext) {
		if (level == GBA_LOG_FATAL) {
			MutexLock(&threadContext->stateMutex);
			threadContext->state = THREAD_CRASHED;
			MutexUnlock(&threadContext->stateMutex);
		}
		if (threadContext->logHandler) {
			threadContext->logHandler(threadContext, level, format, args);
			return;
		}
	}

	vprintf(format, args);
	printf("\n");

	if (level == GBA_LOG_FATAL && !threadContext) {
		abort();
	}
}

void GBALog(struct GBA* gba, enum GBALogLevel level, const char* format, ...) {
	va_list args;
	va_start(args, format);
	_GBAVLog(gba, level, format, args);
	va_end(args);
}

void GBADebuggerLogShim(struct ARMDebugger* debugger, enum DebuggerLogLevel level, const char* format, ...) {
	struct GBA* gba = 0;
	if (debugger->cpu) {
		gba = (struct GBA*) debugger->cpu->master;
	}

	enum GBALogLevel gbaLevel;
	switch (level) {
	default: // Avoids compiler warning
	case DEBUGGER_LOG_DEBUG:
		gbaLevel = GBA_LOG_DEBUG;
		break;
	case DEBUGGER_LOG_INFO:
		gbaLevel = GBA_LOG_INFO;
		break;
	case DEBUGGER_LOG_WARN:
		gbaLevel = GBA_LOG_WARN;
		break;
	case DEBUGGER_LOG_ERROR:
		gbaLevel = GBA_LOG_ERROR;
		break;
	}
	va_list args;
	va_start(args, format);
	_GBAVLog(gba, gbaLevel, format, args);
	va_end(args);
}

bool GBAIsROM(struct VFile* vf) {
	if (vf->seek(vf, GBA_ROM_MAGIC_OFFSET, SEEK_SET) < 0) {
		return false;
	}
	uint8_t signature[sizeof(GBA_ROM_MAGIC)];
	if (vf->read(vf, &signature, sizeof(signature)) != sizeof(signature)) {
		return false;
	}
	return memcmp(signature, GBA_ROM_MAGIC, sizeof(signature)) == 0;
}

bool GBAIsBIOS(struct VFile* vf) {
	if (vf->seek(vf, 0, SEEK_SET) < 0) {
		return false;
	}
	uint32_t interruptTable[7];
	if (vf->read(vf, &interruptTable, sizeof(interruptTable)) != sizeof(interruptTable)) {
		return false;
	}
	int i;
	for (i = 0; i < 7; ++i) {
		if ((interruptTable[i] & 0xFFFF0000) != 0xEA000000) {
			return false;
		}
	}
	return true;
}

void GBAGetGameCode(struct GBA* gba, char* out) {
	memcpy(out, &((struct GBACartridge*) gba->memory.rom)->id, 4);
}

void GBAGetGameTitle(struct GBA* gba, char* out) {
	memcpy(out, &((struct GBACartridge*) gba->memory.rom)->title, 12);
}

void GBAHitStub(struct ARMCore* cpu, uint32_t opcode) {
	struct GBA* gba = (struct GBA*) cpu->master;
	enum GBALogLevel level = GBA_LOG_FATAL;
	if (gba->debugger) {
		level = GBA_LOG_STUB;
		struct DebuggerEntryInfo info = {
			.address = cpu->gprs[ARM_PC],
			.opcode = opcode
		};
		ARMDebuggerEnter(gba->debugger, DEBUGGER_ENTER_ILLEGAL_OP, &info);
	}
	GBALog(gba, level, "Stub opcode: %08x", opcode);
}

void GBAIllegal(struct ARMCore* cpu, uint32_t opcode) {
	struct GBA* gba = (struct GBA*) cpu->master;
	GBALog(gba, GBA_LOG_WARN, "Illegal opcode: %08x", opcode);
	if (gba->debugger) {
		struct DebuggerEntryInfo info = {
			.address = cpu->gprs[ARM_PC],
			.opcode = opcode
		};
		ARMDebuggerEnter(gba->debugger, DEBUGGER_ENTER_ILLEGAL_OP, &info);
	}
}

void GBAFrameStarted(struct GBA* gba) {
	UNUSED(gba);

	struct GBAThread* thread = GBAThreadGetContext();
	if (!thread) {
		return;
	}

	if (thread->rewindBuffer) {
		--thread->rewindBufferNext;
		if (thread->rewindBufferNext <= 0) {
			thread->rewindBufferNext = thread->rewindBufferInterval;
			GBARecordFrame(thread);
		}
	}
}

void GBAFrameEnded(struct GBA* gba) {
	if (gba->rr) {
		GBARRNextFrame(gba->rr);
	}

	struct GBAThread* thread = GBAThreadGetContext();
	if (!thread) {
		return;
	}

	if (thread->stream) {
		thread->stream->postVideoFrame(thread->stream, thread->renderer);
	}

	if (thread->frameCallback) {
		thread->frameCallback(thread);
	}
}<|MERGE_RESOLUTION|>--- conflicted
+++ resolved
@@ -76,16 +76,12 @@
 
 	gba->biosChecksum = GBAChecksum(gba->memory.bios, SIZE_BIOS);
 
-<<<<<<< HEAD
 	gba->idleOptimization = IDLE_LOOP_REMOVE;
 	gba->idleLoop = -1;
 	gba->lastJump = 0;
 	gba->idleDetectionStep = 0;
 	gba->idleDetectionFailures = 0;
-=======
-	gba->busyLoop = -1;
 	gba->performingDMA = false;
->>>>>>> e85e8968
 }
 
 void GBADestroy(struct GBA* gba) {

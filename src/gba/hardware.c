--- conflicted
+++ resolved
@@ -277,17 +277,8 @@
 		t = time(0);
 	}
 	struct tm date;
-<<<<<<< HEAD
-#ifdef _WIN32
-	date = *localtime(&t);
-#elif defined(PSP2)
-	SceRtcTime scertc;
-	sceRtcGetCurrentClockLocalTime(&scertc);
-	sceRtcGetTime_t(&scertc, &t);
-=======
 #if  defined(_WIN32) || defined(PSP2)
 	localtime_s(&date, &t);
->>>>>>> 74ac89a5
 #else
 	localtime_r(&t, &date);
 #endif
